from __future__ import annotations

import torch

<<<<<<< HEAD
from viterbo.math.constructions import matmul_halfspace, matmul_vertices
=======
from viterbo.math.constructions import (
    matmul_halfspace,
    matmul_vertices,
)
>>>>>>> 54d81abd
from viterbo.math.polytope import halfspaces_to_vertices, vertices_to_halfspaces

torch.set_default_dtype(torch.float64)


def _sorted_rows(tensor: torch.Tensor) -> torch.Tensor:
    order = torch.arange(tensor.size(0), device=tensor.device)
    for dim in range(tensor.size(1) - 1, -1, -1):
        order = order[torch.argsort(tensor[order, dim])]
    return tensor[order]


def test_vertices_halfspaces_roundtrip_cube() -> None:
    vertices = torch.tensor(
        [
            [-1.0, -1.0, -1.0],
            [-1.0, -1.0, 1.0],
            [-1.0, 1.0, -1.0],
            [-1.0, 1.0, 1.0],
            [1.0, -1.0, -1.0],
            [1.0, -1.0, 1.0],
            [1.0, 1.0, -1.0],
            [1.0, 1.0, 1.0],
        ]
    )
    normals, offsets = vertices_to_halfspaces(vertices)
    reconstructed = halfspaces_to_vertices(normals, offsets)
    torch.testing.assert_close(
        _sorted_rows(vertices),
        _sorted_rows(reconstructed),
        atol=1e-6,
        rtol=0.0,
    )


def test_halfspace_transforms_agree_with_vertices() -> None:
    square = torch.tensor(
        [
            [-1.0, -1.0],
            [-1.0, 1.0],
            [1.0, -1.0],
            [1.0, 1.0],
        ]
    )
    normals, offsets = vertices_to_halfspaces(square)
    matrix = torch.tensor([[2.0, 1.0], [0.5, 3.0]])
    transformed_vertices = matmul_vertices(matrix, square)
    expected_normals, expected_offsets = vertices_to_halfspaces(transformed_vertices)
    actual_normals, actual_offsets = matmul_halfspace(matrix, normals, offsets)
    torch.testing.assert_close(
        _sorted_rows(expected_normals),
        _sorted_rows(actual_normals),
        atol=1e-6,
        rtol=0.0,
    )
    torch.testing.assert_close(
        expected_offsets.sort().values,
        actual_offsets.sort().values,
        atol=1e-6,
        rtol=0.0,
    )


def test_vertices_halfspaces_roundtrip_hypercube_4d() -> None:
    points = torch.tensor([-1.0, 1.0], dtype=torch.get_default_dtype())
    expected_vertices = torch.cartesian_prod(points, points, points, points)
    identity = torch.eye(4, dtype=torch.get_default_dtype())
    normals = torch.cat([identity, -identity], dim=0)
    offsets = torch.ones(8, dtype=torch.get_default_dtype())
    vertices = halfspaces_to_vertices(normals, offsets)
    torch.testing.assert_close(_sorted_rows(vertices), _sorted_rows(expected_vertices))
    reconstructed_normals, reconstructed_offsets = vertices_to_halfspaces(vertices)
    roundtrip_vertices = halfspaces_to_vertices(reconstructed_normals, reconstructed_offsets)
    torch.testing.assert_close(
        _sorted_rows(roundtrip_vertices), _sorted_rows(expected_vertices), atol=1e-6, rtol=0.0
    )<|MERGE_RESOLUTION|>--- conflicted
+++ resolved
@@ -2,14 +2,10 @@
 
 import torch
 
-<<<<<<< HEAD
-from viterbo.math.constructions import matmul_halfspace, matmul_vertices
-=======
 from viterbo.math.constructions import (
     matmul_halfspace,
     matmul_vertices,
 )
->>>>>>> 54d81abd
 from viterbo.math.polytope import halfspaces_to_vertices, vertices_to_halfspaces
 
 torch.set_default_dtype(torch.float64)
