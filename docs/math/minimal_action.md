---
title: minimal_action — EHZ capacities and cycles
---

# `viterbo.math.minimal_action`

<<<<<<< HEAD
Capacity solvers and minimal-action diagnostics focused on Lagrangian products
and small planar test cases. Production code currently targets 2D inputs while
stubs document the intended 4D+ generalisations.

## Implemented helpers

- `minimal_action_cycle_lagrangian_product(vertices_q, normals_p, offsets_p, *, max_bounces=3)`
  - Vertex-contact Minkowski billiard for planar Lagrangian products `K × T`.
    Enumerates all two- and three-bounce candidates as guaranteed by Rudolf
    (2022), enforcing the strong reflection rule at each bounce and returning
    both the minimal action and the stitched orbit.
- `minimal_action_cycle(vertices, normals, offsets)`
  - Simpler planar orbit builder used by early smoke tests. Keeps the polygon
    order and reports the polygon itself as the cycle; useful for deterministic
    dataset completion such as AtlasTiny.
- `capacity_ehz_algorithm1(normals, offsets)` / `capacity_ehz_algorithm2(vertices)` /
  `capacity_ehz_primal_dual(vertices, normals, offsets)`
  - Placeholder EHZ capacity routines for planar bodies. They provide
    cross-checks between vertex and facet inputs and are used by smoke tests and
    datasets.
- `systolic_ratio(volume, capacity_ehz, symplectic_dimension)`
  - Computes the Viterbo systolic ratio when the volume and capacity are known.

## Stubs and planned work

- `minimal_action_cycle_lagrangian_product_generic(normals_q, offsets_q, normals_p, offsets_p)`
  - Future facet-interior solver allowing bounces away from vertices. Will
    replace the vertex-only restriction once the constrained optimiser lands.
- `capacity_ehz_haim_kislev(...)`, `capacity_ehz_via_qp(...)`,
  `capacity_ehz_via_lp(...)`, `oriented_edge_spectrum_4d(...)`
  - Higher-dimensional backends (4D and above) that remain on the roadmap.

## Notes for consumers
=======
Capacity solvers and minimal-action diagnostics with a 4D focus. Current
implementations cover planar (2D) smoke tests; higher-dimensional backends are
stubbed with references to planned algorithms.

## Functions (implemented placeholders)

- `capacity_ehz_algorithm1(normals: (F, d), offsets: (F,)) -> ()` *(2D)*
- `capacity_ehz_algorithm2(vertices: (M, d)) -> ()` *(2D)*
- `capacity_ehz_primal_dual(vertices, normals, offsets) -> ()` *(2D consistency check)*
- `minimal_action_cycle(vertices, normals, offsets) -> (capacity, cycle)` *(2D)*
- `minimal_action_cycle_lagrangian_product(vertices_q, normals_p, offsets_p, *, max_bounces=3)
  -> (capacity, cycle)` *(4D Lagrangian product, vertex-contact search)*
- `systolic_ratio(volume: (), capacity_ehz: (), symplectic_dimension: int) -> ()`

## Stubs / planned work

- `minimal_action_cycle_lagrangian_product_generic(normals_q, offsets_q, normals_p, offsets_p)` —
  facet-interior refinement of the Lagrangian product solver
- `capacity_ehz_haim_kislev(normals, offsets)` — general Haim–Kislev formula in 4D+
- `oriented_edge_spectrum_4d(vertices, normals, offsets, *, k_max)` — Hutchings-style spectrum
- `capacity_ehz_via_qp(normals, offsets)` — facet-multiplier convex QP
- `capacity_ehz_via_lp(normals, offsets)` — LP/SOCP relaxations for bounds

## Minimal-action Minkowski billiards on Lagrangian products (4D)

The helper `minimal_action_cycle_lagrangian_product` implements the vertex-contact
search guaranteed by Rudolf’s three-bounce theorem for convex Lagrangian products
in four dimensions.  Let

- `Q ⊂ ℝ²` be a convex polygon describing the ``q``-factor, given by vertices
  `vertices_q = (q₀,…,q_{M−1})` in arbitrary order, and
- `T ⊂ ℝ²` be the dual polygon describing the ``p``-factor through supporting
  halfspaces `normals_p ⋅ p ≤ offsets_p`.

The algorithm returns the minimal Ekeland–Hofer–Zehnder (EHZ) action among closed
Minkowski billiard trajectories on `Q × T` that alternate between vertices of `Q`
and supporting points on facets of `T`.

### Mathematical specification

1. **Input validation.**  Require both polygons to live in the plane and `offsets_p`
   to be strictly positive.  Order the vertices of `Q` counter-clockwise and
   reconstruct the vertex set of `T` from its half-space representation.
2. **Candidate enumeration.**  By Rudolf (2022, Thm. 1.1) a minimal-action closed
   characteristic on `Q × T` can be realised by a broken geodesic with at most
   three bounces on `Q`.  Enumerate every unordered pair and triple of vertices of
   the ordered polygon `Q` and treat them as potential bounce indices.
3. **Support evaluation.**  For each oriented edge `q_j − q_i` in the candidate,
   evaluate the support function of `T` to obtain the unique vertex `p` of `T`
   that maximises `⟨p, q_j − q_i⟩`.  This value equals the Minkowski length of the
   edge with respect to `T^∘` and contributes to the total action.
4. **Reflection constraints.**  Accept only candidates that satisfy the strong
   reflection rules:
   - in the two-bounce case, the segment difference `p_forward − p_backward`
     must expose the chosen vertices of `Q` on both sides;
   - in the three-bounce case, each vertex `q_i` must maximise
     `⟨q_i, −(p_{i} − p_{i−1})⟩` in `Q` (indices modulo the cycle).
5. **Action minimisation.**  Sum the support values attached to the candidate’s
   edges to obtain its action.  Select the candidate with the minimal action,
   breaking ties lexicographically in `(q, p)` coordinates for determinism.
6. **Output.**  Return the minimal action together with the alternating sequence
   `(q₀, p₀, q₁, p₁, …)` that traces the Minkowski billiard once (without
   repeating the initial point).

The helper tolerates floating-point degeneracies by applying a relative tolerance
`tol ≍ √ε` (machine epsilon of the input dtype) to the support and reflection
tests.  It preserves the dtype and device of `vertices_q` in the returned action
and cycle.

### Complexity and limitations

- Enumerating all unordered triples has cubic cost in the number of vertices of
  `Q`; this is practical for the moderate vertex counts arising in symplectic
  experiments (`M ≤ 50`).
- The method assumes the minimiser touches vertices of both polygons; this holds
  for centrally symmetric products and the pentagon counterexample but fails for
  generic Lagrangian products where bounce points slide along facets.  The stub
  `minimal_action_cycle_lagrangian_product_generic` will lift this restriction by
  solving for facet barycentric coordinates.
- The action returned equals the EHZ capacity of `Q × T` by the Minkowski billiard
  characterisation.  It provides a cycle witness that can be fed to downstream
  diagnostics or used as a warm start for facet-interior refinements.

## Notes
## Haim–Kislev facet programme (`capacity_ehz_haim_kislev`)

### Purpose

Return the Ekeland–Hofer–Zehnder (EHZ) capacity of a convex polytope given by
its half-space representation. The routine implements the Haim–Kislev
optimisation principle specialised to four-dimensional phase space ($2n = 4$).

### Inputs

- `normals`: `(F, 4)` tensor whose rows are outward primitive normals
  $b_i \in \mathbb{R}^4$ of the supporting half-spaces.
- `offsets`: `(F,)` tensor with strictly positive support numbers
  $c_i = h_K(b_i)$ such that the polytope is $P = \{x \mid Bx \leq c\}$.

### Output

- Scalar tensor with the EHZ capacity $c_{\mathrm{EHZ}}(P)$.

### Preliminaries

1. Assemble $B \in \mathbb{R}^{F \times 4}$ by stacking `normals` and
   $c \in \mathbb{R}^F$ from `offsets`. The rows of $B$ are denoted
   $b_1,\dots,b_F$ and define $P(B,c)$ as in the Haim–Kislev formula.【F:docs/papers/2024-vallentin-ehz-np-hard/main.tex†L121-L150】
2. Fix the standard symplectic form $\omega(x,y) = x^{\mathsf{T}} J y$ with
   the block matrix $J = \begin{bmatrix} 0 & I_2 \\ -I_2 & 0 \end{bmatrix}$.【F:docs/papers/2024-vallentin-ehz-np-hard/main.tex†L135-L147】
3. The optimisation variable is a non-negative weight vector
   $\beta \in \mathbb{R}^F_{\ge 0}$ satisfying the affine constraints
   $\beta^{\mathsf{T}} c = 1$ (scale normalisation) and
   $\beta^{\mathsf{T}} B = 0$ (force balance on the normals).【F:docs/papers/2024-vallentin-ehz-np-hard/main.tex†L135-L139】

The EHZ capacity is
\[
  c_{\mathrm{EHZ}}(P) = \frac{1}{2}\left(\max_{\sigma,\,\beta}\;\sum_{1 \le j < i \le F}
  \beta_{\sigma(i)} \beta_{\sigma(j)} \, \omega(b_{\sigma(i)}, b_{\sigma(j)})\right)^{-1},
\]
with the maximum taken over permutations $\sigma$ of the facet indices and
feasible weights $\beta$.【F:docs/papers/2024-vallentin-ehz-np-hard/main.tex†L135-L139】

### Specialisation to $\mathbb{R}^4$

The constraints $\beta^{\mathsf{T}} B = 0$ add four linear equations, so every
extreme ray of the feasible cone uses at most five facets; this allows an
explicit enumeration strategy in four dimensions.

1. **Candidate supports.** Enumerate subsets $S \subseteq \{1,\dots,F\}$ with
   $|S| \le 5$ whose normals span $\mathbb{R}^4$. For each set, compute a basis
   for the nullspace of $B_S^{\mathsf{T}}$. When the nullspace is one-dimensional,
   rescale the generator so that $\beta_S \ge 0$ and
   $\beta_S^{\mathsf{T}} c_S = 1$. Discard supports that cannot be scaled to a
   non-negative vector or that violate the normalisation.
2. **Permutation sweep.** For each feasible support $S$, form the skew-symmetric
   matrix $W_S = B_S J B_S^{\mathsf{T}}$. Evaluate the objective for all
   permutations $\sigma$ of the active indices via
   \(Q(\sigma) = \sum_{j<i} \beta_{\sigma(i)} \beta_{\sigma(j)} (W_S)_{\sigma(i),\sigma(j)}\).
   Since $|S| \le 5$, brute-force evaluation of the $|S|!$ permutations is
   tractable. Ignore permutations with $Q(\sigma) \le 0$ because they do not
   contribute to the maximisation.
3. **Global maximiser.** Track the largest positive value $Q_{\max}$ over all
   supports and permutations. The EHZ capacity is finally
   $c_{\mathrm{EHZ}}(P) = 1 / (2 Q_{\max})$. This matches the quadratic form
   maximisation perspective obtained by permuting the lower-triangular part of
   $B J B^{\mathsf{T}}$.【F:docs/papers/2024-vallentin-ehz-np-hard/main.tex†L315-L375】

### Implementation remarks

- Offsets must remain strictly positive; if the polytope is translated so that
  some $c_i$ vanishes, translate back into the interior before invoking the
  algorithm.
- When multiple supports yield the same $Q_{\max}$, prefer the one with minimal
  cardinality to stabilise the recovered Reeb polygon used by
  `minimal_action_cycle`.
- For degenerate supports where the nullspace has dimension greater than one,
  sample extreme rays (e.g., via linear programming) and treat each candidate as
  above; degeneracy indicates redundant facets or families of Minkowski billiard
  trajectories.
- The brute-force sweep scales combinatorially with $F$, but remains practical
  in the current 4D focus where counterexamples involve fewer than a dozen
  facets. Larger instances can be delegated to a mixed-integer solver that
  implements the same objective with ordering variables.

Notes
>>>>>>> c8615328

- Inputs must satisfy the even-dimension policy (`d = 2n`).
- Functions preserve dtype/device and rely on helpers from
  `viterbo.math.polytope` and `viterbo.math.constructions`.
- `datasets/atlas_tiny.py` uses the planar helpers to populate derived fields.
  When 4D solvers ship, migrate the dataset to the generic APIs.<|MERGE_RESOLUTION|>--- conflicted
+++ resolved
@@ -4,7 +4,6 @@
 
 # `viterbo.math.minimal_action`
 
-<<<<<<< HEAD
 Capacity solvers and minimal-action diagnostics focused on Lagrangian products
 and small planar test cases. Production code currently targets 2D inputs while
 stubs document the intended 4D+ generalisations.
@@ -38,7 +37,6 @@
   - Higher-dimensional backends (4D and above) that remain on the roadmap.
 
 ## Notes for consumers
-=======
 Capacity solvers and minimal-action diagnostics with a 4D focus. Current
 implementations cover planar (2D) smoke tests; higher-dimensional backends are
 stubbed with references to planned algorithms.
@@ -205,7 +203,6 @@
   implements the same objective with ordering variables.
 
 Notes
->>>>>>> c8615328
 
 - Inputs must satisfy the even-dimension policy (`d = 2n`).
 - Functions preserve dtype/device and rely on helpers from
