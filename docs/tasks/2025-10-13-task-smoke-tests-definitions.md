---
title: "Define smoke tests for core algorithms"
created: 2025-10-13
<<<<<<< HEAD
status: in-progress
=======
status: completed
>>>>>>> be143ece
owner: TBD
branch: main
priority: high
labels: [task]
deps:
  - tests/test_smoke.py
  - tests/math/test_polytope_smoke.py
  - tests/math/test_volume_smoke.py
---

## Summary

Design minimal smoke tests (function presence, basic invariants, shapes/dtypes) for the implemented math modules so future enhancements land with immediate validation. Added dedicated smoke suites for `viterbo.math.polytope` primitives and the general `volume` helper.

## Deliverables

- Add `tests/math/test_polytope_smoke.py` to cover support queries, pairwise distances, halfspace violations, and bounding boxes.
- Add `tests/math/test_volume_smoke.py` to exercise 1D/2D/3D volumes and dtype preservation on simple shapes.

## Acceptance Criteria

- CI green (lint/type/smoke).
- Tests are light (<1s locally), readable, and stable across devices.
<<<<<<< HEAD

## Progress Log

- 2025-10-14: Extended `tests/test_smoke.py` to exercise 4D polytopes (support queries, halfspace feasibility, dataset/model probe). Remaining work: add import/shape checks for other math modules and document dtype guarantees.
=======
- New smoke modules pass standalone (`uv run pytest tests/math/test_polytope_smoke.py tests/math/test_volume_smoke.py`).
>>>>>>> be143ece
<|MERGE_RESOLUTION|>--- conflicted
+++ resolved
@@ -1,11 +1,7 @@
 ---
 title: "Define smoke tests for core algorithms"
 created: 2025-10-13
-<<<<<<< HEAD
-status: in-progress
-=======
 status: completed
->>>>>>> be143ece
 owner: TBD
 branch: main
 priority: high
@@ -29,11 +25,4 @@
 
 - CI green (lint/type/smoke).
 - Tests are light (<1s locally), readable, and stable across devices.
-<<<<<<< HEAD
-
-## Progress Log
-
-- 2025-10-14: Extended `tests/test_smoke.py` to exercise 4D polytopes (support queries, halfspace feasibility, dataset/model probe). Remaining work: add import/shape checks for other math modules and document dtype guarantees.
-=======
-- New smoke modules pass standalone (`uv run pytest tests/math/test_polytope_smoke.py tests/math/test_volume_smoke.py`).
->>>>>>> be143ece
+- New smoke modules pass standalone (`uv run pytest tests/math/test_polytope_smoke.py tests/math/test_volume_smoke.py`).