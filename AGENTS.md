--- conflicted
+++ resolved
@@ -25,14 +25,9 @@
   - Run `make format`, `make lint`, and `make test` locally before committing.
   - Use the performance workflows below whenever you touch optimized kernels.
 - Local CI Check
-<<<<<<< HEAD
   - Run `make ci` to mirror the GitHub Actions workflow (ruff check/format, pyright, pytest).
   - Resolve all lint and typecheck warnings; treat warnings as errors.
   - Pyright covers both `src/` and `tests/`; keep the full suite type-clean, including fixtures and benchmarks.
-=======
-  - Run `make ci` to mirror the GitHub Actions workflow (ruff check/format, pyright, pytest across `src/` **and** `tests/`).
-  - Resolve all lint and typecheck warnings; treat warnings as errors, including those raised from fixtures and benchmarks.
->>>>>>> 171f0af1
 - Devcontainer (Codex Cloud)
   - One-time: `bash .devcontainer/post-create.sh`
   - Every boot: `bash .devcontainer/post-start.sh`
