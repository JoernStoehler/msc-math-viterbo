import torch


def support(points: torch.Tensor, direction: torch.Tensor) -> torch.Tensor:
    """Support function of a finite point set.

    Args:
      points: (N, D) float tensor.
      direction: (D,) float tensor. Not required to be normalized.

    Returns:
      Scalar tensor: max_i <points[i], direction>.
    """
    return (points @ direction).max()


<<<<<<< HEAD
=======
def support_argmax(points: torch.Tensor, direction: torch.Tensor) -> tuple[torch.Tensor, int]:
    """Support value and index of the maximiser.

    Args:
      points: (N, D) float tensor.
      direction: (D,) float tensor.

    Returns:
      (value, index) where value is scalar tensor and index is Python int.
    """
    vals = points @ direction
    val, idx = torch.max(vals, dim=0)
    return val, int(idx.item())


>>>>>>> 1ee3a338
def pairwise_squared_distances(points: torch.Tensor) -> torch.Tensor:
    """Compute pairwise squared Euclidean distances.

    Args:
      points: (N, D) float tensor.

    Returns:
      (N, N) float tensor of squared distances.
    """
    # Using (x - y)^2 = x^2 + y^2 - 2xy trick for efficiency
    x2 = (points * points).sum(dim=1, keepdim=True)
    y2 = x2.transpose(0, 1)
    xy = points @ points.T
    d2 = x2 + y2 - 2.0 * xy
    return d2.clamp_min_(0.0)
<<<<<<< HEAD
=======


def halfspace_violations(
    points: torch.Tensor, normals: torch.Tensor, offsets: torch.Tensor
) -> torch.Tensor:
    """Compute positive violations of halfspaces for each point.

    Given halfspaces Bx <= c (normals = B, offsets = c), returns
    relu(Bx - c) for all points.

    Args:
      points: (N, D)
      normals: (F, D)
      offsets: (F,)

    Returns:
      violations: (N, F) nonnegative.
    """
    bx = points @ normals.T  # (N, F)
    c = offsets.unsqueeze(0)  # (1, F)
    viol = bx - c
    return torch.clamp_min(viol, 0.0)


def bounding_box(points: torch.Tensor) -> tuple[torch.Tensor, torch.Tensor]:
    """Axis-aligned bounding box (min, max) for a point cloud.

    Args:
      points: (N, D)

    Returns:
      (mins, maxs): each (D,)
    """
    return points.min(dim=0).values, points.max(dim=0).values
>>>>>>> 1ee3a338
<|MERGE_RESOLUTION|>--- conflicted
+++ resolved
@@ -14,8 +14,6 @@
     return (points @ direction).max()
 
 
-<<<<<<< HEAD
-=======
 def support_argmax(points: torch.Tensor, direction: torch.Tensor) -> tuple[torch.Tensor, int]:
     """Support value and index of the maximiser.
 
@@ -31,7 +29,6 @@
     return val, int(idx.item())
 
 
->>>>>>> 1ee3a338
 def pairwise_squared_distances(points: torch.Tensor) -> torch.Tensor:
     """Compute pairwise squared Euclidean distances.
 
@@ -47,8 +44,6 @@
     xy = points @ points.T
     d2 = x2 + y2 - 2.0 * xy
     return d2.clamp_min_(0.0)
-<<<<<<< HEAD
-=======
 
 
 def halfspace_violations(
@@ -82,5 +77,4 @@
     Returns:
       (mins, maxs): each (D,)
     """
-    return points.min(dim=0).values, points.max(dim=0).values
->>>>>>> 1ee3a338
+    return points.min(dim=0).values, points.max(dim=0).values