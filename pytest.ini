--- conflicted
+++ resolved
@@ -1,10 +1,6 @@
 [pytest]
 testpaths = tests
-<<<<<<< HEAD
-addopts = -q -ra --maxfail=1 --strict-markers --timeout-method=signal --session-timeout=60 --durations=15 --durations-min=0.05 -m "not deep and not longhaul"
-=======
-addopts = -q --timeout-method=signal --session-timeout=120 --durations=15 --durations-min=0.05 --maxfail=1 -m "not deep and not longhaul"
->>>>>>> 1a99e64d
+addopts = -q -ra --maxfail=1 --strict-markers --timeout-method=signal --session-timeout=120 --durations=15 --durations-min=0.05 -m "not deep and not longhaul"
 norecursedirs = tests/performance
 markers =
     benchmark: marks tests that exercise pytest-benchmark fixtures.
